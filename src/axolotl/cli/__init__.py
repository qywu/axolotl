--- conflicted
+++ resolved
@@ -2,560 +2,4 @@
 
 import os
 
-<<<<<<< HEAD
-import requests
-import torch
-import yaml
-
-# add src to the pythonpath so we don't need to pip install this
-from accelerate.commands.config import config_args
-from art import text2art
-from huggingface_hub import HfApi
-from huggingface_hub.utils import LocalTokenNotFoundError
-from transformers import GenerationConfig, TextIteratorStreamer, TextStreamer
-from transformers.utils import is_torch_bf16_gpu_available
-from transformers.utils.import_utils import _is_package_available
-
-from axolotl.common.cli import TrainerCliArgs, load_model_and_tokenizer
-from axolotl.logging_config import configure_logging
-from axolotl.train import TrainDatasetMeta
-from axolotl.utils.chat_templates import (
-    get_chat_template,
-    get_chat_template_from_config,
-)
-from axolotl.utils.comet_ import setup_comet_env_vars
-from axolotl.utils.config import (
-    normalize_cfg_datasets,
-    normalize_config,
-    prepare_plugins,
-    validate_config,
-)
-from axolotl.utils.data import load_prepare_dpo_datasets, prepare_dataset
-from axolotl.utils.dict import DictDefault
-from axolotl.utils.distributed import is_main_process
-from axolotl.utils.mlflow_ import setup_mlflow_env_vars
-from axolotl.utils.models import load_processor, load_tokenizer
-from axolotl.utils.tokenization import check_dataset_labels
-from axolotl.utils.trainer import prepare_opinionated_env, prepare_optim_env
-from axolotl.utils.wandb_ import setup_wandb_env_vars
-
-project_root = os.path.abspath(os.path.join(os.path.dirname(__file__), ".."))
-src_dir = os.path.join(project_root, "src")
-sys.path.insert(0, src_dir)
-
-configure_logging()
-LOG = logging.getLogger("axolotl.scripts")
-
-os.environ["HF_HUB_ENABLE_HF_TRANSFER"] = "1"
-
-AXOLOTL_LOGO = """
-     #@@ #@@      @@# @@#
-    @@  @@          @@  @@           =@@#                               @@                 #@    =@@#.
-    @@    #@@@@@@@@@    @@           #@#@=                              @@                 #@     .=@@
-      #@@@@@@@@@@@@@@@@@            =@# @#     ##=     ##    =####=+    @@      =#####+  =#@@###.   @@
-    @@@@@@@@@@/  +@@/  +@@          #@  =@=     #@=   @@   =@#+  +#@#   @@    =@#+  +#@#   #@.      @@
-    @@@@@@@@@@  ##@@  ##@@         =@#   @#      =@# @#    @@      @@   @@    @@      #@   #@       @@
-     @@@@@@@@@@@@@@@@@@@@          #@=+++#@=      =@@#     @@      @@   @@    @@      #@   #@       @@
-                                  =@#=====@@     =@# @#    @@      @@   @@    @@      #@   #@       @@
-    @@@@@@@@@@@@@@@@  @@@@        #@      #@=   #@=  +@@   #@#    =@#   @@.   =@#    =@#   #@.      @@
-                                 =@#       @#  #@=     #@   =#@@@@#=    +#@@=  +#@@@@#=    .##@@+   @@
-    @@@@  @@@@@@@@@@@@@@@@
-"""
-
-
-def print_legacy_axolotl_text_art(suffix=None):
-    font = "nancyj"
-    ascii_text = "  axolotl"
-    if suffix:
-        ascii_text += f"  x  {suffix}"
-    ascii_art = text2art(ascii_text, font=font)
-
-    if is_main_process():
-        print(ascii_art)
-
-    print_dep_versions()
-
-
-def print_axolotl_text_art(
-    **kwargs,  # pylint: disable=unused-argument
-):
-    if is_main_process():
-        print(AXOLOTL_LOGO)
-
-
-def print_dep_versions():
-    packages = ["accelerate", "peft", "transformers", "trl", "torch", "bitsandbytes"]
-    max_len = max(len(pkg) for pkg in packages)
-    if is_main_process():
-        print("*" * 40)
-        print("**** Axolotl Dependency Versions *****")
-        for pkg in packages:
-            pkg_version = _is_package_available(pkg, return_version=True)
-            print(f"{pkg: >{max_len}}: {pkg_version[1]: <15}")
-        print("*" * 40)
-
-
-def check_remote_config(config: Union[str, Path]):
-    # Check if the config is a valid HTTPS URL to a .yml or .yaml file
-    if not (isinstance(config, str) and config.startswith("https://")):
-        return config  # Return the original value if it's not a valid URL
-
-    filename = os.path.basename(urlparse(config).path)
-    temp_dir = tempfile.mkdtemp()
-
-    try:
-        response = requests.get(config, timeout=30)
-        response.raise_for_status()  # Check for HTTP errors
-
-        content = response.content
-        try:
-            # Try parsing as JSON first to catch cases where JSON content is mistakenly considered YAML
-            json.loads(content)
-            # Log a warning but do not raise an error; JSON is technically valid YAML - this can happen when you forget to point to a raw github link
-            LOG.warning(
-                f"Warning: The content of the file at {config} is JSON, which is technically valid YAML but might not be intended."
-            )
-        except json.JSONDecodeError:
-            # If it's not valid JSON, verify it's valid YAML
-            try:
-                yaml.safe_load(content)
-            except yaml.YAMLError as err:
-                raise ValueError(
-                    f"Failed to parse the content at {config} as YAML: {err}"
-                ) from err
-
-        # Write the content to a file if it's valid YAML (or JSON treated as YAML)
-        output_path = Path(temp_dir) / filename
-        with open(output_path, "wb") as file:
-            file.write(content)
-        LOG.info(
-            f"Using the following config obtained from {config}: \n\n{content.decode('utf-8')}\n"
-        )
-        return output_path
-
-    except requests.RequestException as err:
-        # This catches all requests-related exceptions including HTTPError
-        raise RuntimeError(f"Failed to download {config}: {err}") from err
-    except Exception as err:
-        # Catch-all for any other exceptions
-        raise err
-
-
-def get_multi_line_input() -> Optional[str]:
-    print("Give me an instruction (Ctrl + D to submit): ")
-    instruction = ""
-    for line in sys.stdin:
-        instruction += line  # pylint: disable=consider-using-join
-    # instruction = pathlib.Path("/proc/self/fd/0").read_text()
-    return instruction
-
-
-def do_merge_lora(
-    *,
-    cfg: DictDefault,
-    cli_args: TrainerCliArgs,
-):
-    model, tokenizer = load_model_and_tokenizer(cfg=cfg, cli_args=cli_args)
-    safe_serialization = cfg.save_safetensors is True
-
-    LOG.info("running merge of LoRA with base model")
-    model = model.merge_and_unload(progressbar=True)
-    try:
-        model.to(dtype=cfg.torch_dtype)
-    except RuntimeError:
-        pass
-    model.generation_config.do_sample = True
-
-    if cfg.local_rank == 0:
-        LOG.info(f"saving merged model to: {str(Path(cfg.output_dir) / 'merged')}")
-        model.save_pretrained(
-            str(Path(cfg.output_dir) / "merged"),
-            safe_serialization=safe_serialization,
-            progressbar=True,
-        )
-        tokenizer.save_pretrained(str(Path(cfg.output_dir) / "merged"))
-
-
-def do_inference(
-    *,
-    cfg: DictDefault,
-    cli_args: TrainerCliArgs,
-):
-    model, tokenizer = load_model_and_tokenizer(cfg=cfg, cli_args=cli_args)
-    prompter = cli_args.prompter
-
-    prompter_module = None
-    chat_template_str = None
-    if prompter:
-        prompter_module = getattr(
-            importlib.import_module("axolotl.prompters"), prompter
-        )
-    elif cfg.chat_template:
-        chat_template_str = get_chat_template(cfg.chat_template)
-    elif cfg.datasets and cfg.datasets[0].type == "chat_template":
-        chat_template_str = get_chat_template_from_config(
-            cfg=cfg, ds_cfg=cfg.datasets[0], tokenizer=tokenizer
-        )
-
-    model = model.to(cfg.device, dtype=cfg.torch_dtype)
-
-    while True:
-        print("=" * 80)
-        # support for multiline inputs
-        instruction = get_multi_line_input()
-        if not instruction:
-            return
-
-        if prompter_module:
-            prompt: str = next(
-                prompter_module().build_prompt(instruction=instruction.strip("\n"))
-            )
-        else:
-            prompt = instruction.strip()
-
-        if chat_template_str:
-            batch = tokenizer.apply_chat_template(
-                [
-                    {
-                        "role": "user",
-                        "content": prompt,
-                    }
-                ],
-                return_tensors="pt",
-                add_special_tokens=True,
-                add_generation_prompt=True,
-                chat_template=chat_template_str,
-                tokenize=True,
-                return_dict=True,
-            )
-        else:
-            batch = tokenizer(prompt, return_tensors="pt", add_special_tokens=True)
-
-        print("=" * 40)
-        model.eval()
-        with torch.no_grad():
-            generation_config = GenerationConfig(
-                repetition_penalty=1.1,
-                max_new_tokens=1024,
-                temperature=0.9,
-                top_p=0.95,
-                top_k=40,
-                bos_token_id=tokenizer.bos_token_id,
-                eos_token_id=tokenizer.eos_token_id,
-                pad_token_id=tokenizer.pad_token_id,
-                do_sample=True,
-                use_cache=True,
-                return_dict_in_generate=True,
-                output_attentions=False,
-                output_hidden_states=False,
-                output_scores=False,
-            )
-            streamer = TextStreamer(tokenizer)
-            generated = model.generate(
-                inputs=batch["input_ids"].to(cfg.device),
-                generation_config=generation_config,
-                streamer=streamer,
-            )
-        print("=" * 40)
-        print(tokenizer.decode(generated["sequences"].cpu().tolist()[0]))
-
-
-def do_inference_gradio(
-    *,
-    cfg: DictDefault,
-    cli_args: TrainerCliArgs,
-):
-    import gradio as gr
-
-    model, tokenizer = load_model_and_tokenizer(cfg=cfg, cli_args=cli_args)
-    prompter = cli_args.prompter
-
-    prompter_module = None
-    chat_template_str = None
-    if prompter:
-        prompter_module = getattr(
-            importlib.import_module("axolotl.prompters"), prompter
-        )
-    elif cfg.chat_template:
-        chat_template_str = get_chat_template(cfg.chat_template, tokenizer=tokenizer)
-
-    model = model.to(cfg.device, dtype=cfg.torch_dtype)
-
-    def generate(instruction):
-        if not instruction:
-            return
-        if prompter_module:
-            # pylint: disable=stop-iteration-return
-            prompt: str = next(
-                prompter_module().build_prompt(instruction=instruction.strip("\n"))
-            )
-        else:
-            prompt = instruction.strip()
-
-        if chat_template_str:
-            batch = tokenizer.apply_chat_template(
-                [
-                    {
-                        "role": "user",
-                        "content": prompt,
-                    }
-                ],
-                return_tensors="pt",
-                add_special_tokens=True,
-                add_generation_prompt=True,
-                chat_template=chat_template_str,
-                tokenize=True,
-                return_dict=True,
-            )
-        else:
-            batch = tokenizer(prompt, return_tensors="pt", add_special_tokens=True)
-
-        model.eval()
-        with torch.no_grad():
-            generation_config = GenerationConfig(
-                repetition_penalty=1.1,
-                max_new_tokens=cfg.get("gradio_max_new_tokens", 1024),
-                temperature=cfg.get("gradio_temperature", 0.9),
-                top_p=0.95,
-                top_k=40,
-                bos_token_id=tokenizer.bos_token_id,
-                eos_token_id=tokenizer.eos_token_id,
-                pad_token_id=tokenizer.pad_token_id,
-                do_sample=True,
-                use_cache=True,
-                return_dict_in_generate=True,
-                output_attentions=False,
-                output_hidden_states=False,
-                output_scores=False,
-            )
-            streamer = TextIteratorStreamer(tokenizer)
-            generation_kwargs = {
-                "inputs": batch["input_ids"].to(cfg.device),
-                "attention_mask": batch["attention_mask"].to(cfg.device),
-                "generation_config": generation_config,
-                "streamer": streamer,
-            }
-
-            thread = Thread(target=model.generate, kwargs=generation_kwargs)
-            thread.start()
-
-            all_text = ""
-
-            for new_text in streamer:
-                all_text += new_text
-                yield all_text
-
-    demo = gr.Interface(
-        fn=generate,
-        inputs="textbox",
-        outputs="text",
-        title=cfg.get("gradio_title", "Axolotl Gradio Interface"),
-    )
-
-    demo.queue().launch(
-        show_api=False,
-        share=cfg.get("gradio_share", True),
-        server_name=cfg.get("gradio_server_name", "127.0.0.1"),
-        server_port=cfg.get("gradio_server_port", None),
-    )
-
-
-def choose_config(path: Path):
-    yaml_files = list(path.glob("*.yml"))
-
-    if not yaml_files:
-        raise ValueError(
-            "No YAML config files found in the specified directory. Are you using a .yml extension?"
-        )
-
-    if len(yaml_files) == 1:
-        print(f"Using default YAML file '{yaml_files[0]}'")
-        return str(yaml_files[0])
-
-    print("Choose a YAML file:")
-    for idx, file in enumerate(yaml_files):
-        print(f"{idx + 1}. {file}")
-
-    chosen_file = None
-    while chosen_file is None:
-        try:
-            choice = int(input("Enter the number of your choice: "))
-            if 1 <= choice <= len(yaml_files):
-                chosen_file = str(yaml_files[choice - 1])
-            else:
-                print("Invalid choice. Please choose a number from the list.")
-        except ValueError:
-            print("Invalid input. Please enter a number.")
-
-    return chosen_file
-
-
-def check_not_in(list1: List[str], list2: Union[Dict[str, Any], List[str]]) -> bool:
-    return not any(el in list2 for el in list1)
-
-
-def load_cfg(config: Union[str, Path] = Path("examples/"), **kwargs):
-    config = check_remote_config(config)
-    if Path(config).is_dir():
-        config = choose_config(Path(config))
-
-    # load the config from the yaml file
-    with open(config, encoding="utf-8") as file:
-        cfg: DictDefault = DictDefault(yaml.safe_load(file))
-    # if there are any options passed in the cli, if it is something that seems valid from the yaml,
-    # then overwrite the value
-    cfg_keys = cfg.keys()
-    for k, _ in kwargs.items():
-        # if not strict, allow writing to cfg even if it's not in the yml already
-        if k in cfg_keys or not cfg.strict:
-            # handle booleans
-            if isinstance(cfg[k], bool):
-                cfg[k] = bool(kwargs[k])
-            else:
-                cfg[k] = kwargs[k]
-
-    cfg.axolotl_config_path = config
-
-    try:
-        device_props = torch.cuda.get_device_properties("cuda")
-        gpu_version = "sm_" + str(device_props.major) + str(device_props.minor)
-    except:  # pylint: disable=bare-except # noqa: E722
-        gpu_version = None
-
-    prepare_plugins(cfg)
-
-    cfg = validate_config(
-        cfg,
-        capabilities={
-            "bf16": is_torch_bf16_gpu_available(),
-            "n_gpu": int(os.environ.get("WORLD_SIZE", 1)),
-            "compute_capability": gpu_version,
-        },
-        env_capabilities={
-            "torch_version": str(torch.__version__).split("+", maxsplit=1)[0],
-        },
-    )
-
-    prepare_optim_env(cfg)
-
-    prepare_opinionated_env(cfg)
-
-    normalize_config(cfg)
-
-    normalize_cfg_datasets(cfg)
-
-    setup_wandb_env_vars(cfg)
-
-    setup_mlflow_env_vars(cfg)
-
-    setup_comet_env_vars(cfg)
-
-    return cfg
-
-
-def load_datasets(
-    *,
-    cfg: DictDefault,
-    cli_args: TrainerCliArgs,
-) -> TrainDatasetMeta:
-    tokenizer = load_tokenizer(cfg)
-    processor = load_processor(cfg, tokenizer=tokenizer) if cfg.processor_type else None
-
-    train_dataset, eval_dataset, total_num_steps, prompters = prepare_dataset(
-        cfg,
-        tokenizer,
-        processor=processor,
-    )
-
-    if (
-        cli_args.debug
-        or cfg.debug
-        or cli_args.debug_text_only
-        or int(cli_args.debug_num_examples) > 0
-    ):
-        LOG.info("check_dataset_labels...")
-        check_dataset_labels(
-            train_dataset.select(
-                [
-                    random.randrange(0, len(train_dataset) - 1)  # nosec
-                    for _ in range(cli_args.debug_num_examples)
-                ]
-            ),
-            tokenizer,
-            num_examples=cli_args.debug_num_examples,
-            text_only=cli_args.debug_text_only,
-        )
-
-        LOG.info("printing prompters...")
-        for prompter in prompters:
-            LOG.info(prompter)
-
-    return TrainDatasetMeta(
-        train_dataset=train_dataset,
-        eval_dataset=eval_dataset,
-        total_num_steps=total_num_steps,
-    )
-
-
-def load_rl_datasets(
-    *,
-    cfg: DictDefault,
-    cli_args: TrainerCliArgs,  # pylint: disable=unused-argument
-) -> TrainDatasetMeta:
-    train_dataset, eval_dataset = load_prepare_dpo_datasets(cfg)
-    total_num_steps = int(
-        math.ceil(len(train_dataset) * cfg.num_epochs / cfg.batch_size)
-    )
-
-    if cli_args.debug or cfg.debug:
-        LOG.info("check_dataset_labels...")
-
-        tokenizer = load_tokenizer(cfg)
-        check_dataset_labels(
-            train_dataset.select(
-                [
-                    random.randrange(0, len(train_dataset) - 1)  # nosec
-                    for _ in range(cli_args.debug_num_examples)
-                ]
-            ),
-            tokenizer,
-            num_examples=cli_args.debug_num_examples,
-            text_only=cli_args.debug_text_only,
-            rl_mode=True,
-        )
-
-    return TrainDatasetMeta(
-        train_dataset=train_dataset,
-        eval_dataset=eval_dataset,
-        total_num_steps=total_num_steps,
-    )
-
-
-def check_accelerate_default_config():
-    if Path(config_args.default_yaml_config_file).exists():
-        LOG.warning(
-            f"accelerate config file found at {config_args.default_yaml_config_file}. This can lead to unexpected errors"
-        )
-
-
-def check_user_token():
-    # Skip check if HF_HUB_OFFLINE is set to True
-    if os.getenv("HF_HUB_OFFLINE") == "1":
-        LOG.info(
-            "Skipping HuggingFace token verification because HF_HUB_OFFLINE is set to True. Only local files will be used."
-        )
-        return True
-
-    # Verify if token is valid
-    api = HfApi()
-    try:
-        user_info = api.whoami()
-        return bool(user_info)
-    except LocalTokenNotFoundError:
-        LOG.warning(
-            "Error verifying HuggingFace token. Remember to log in using `huggingface-cli login` and get your access token from https://huggingface.co/settings/tokens if you want to use gated models or datasets."
-        )
-        return False
-=======
-os.environ["HF_HUB_ENABLE_HF_TRANSFER"] = "1"
->>>>>>> 60861624
+os.environ["HF_HUB_ENABLE_HF_TRANSFER"] = "1"