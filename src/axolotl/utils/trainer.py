--- conflicted
+++ resolved
@@ -96,11 +96,6 @@
 
 
 def add_position_ids(sample):
-<<<<<<< HEAD
-    sample_len = len(sample["input_ids"])
-    sample["position_ids"] = torch.arange(sample_len)
-    sample["length"] = sample_len
-=======
     """
     Handle both single-example and batched data.
     - single example: sample['input_ids'] is a list[int]
@@ -136,7 +131,6 @@
         sample["position_ids"] = position_ids_batch
         sample["length"] = lengths_batch
 
->>>>>>> 44f64ab6
     return sample
 
 
@@ -239,15 +233,6 @@
         results.append(min_sequence_len <= length <= sequence_len)
     return results
 
-<<<<<<< HEAD
-    dataset_lengths = get_dataset_lengths(train_dataset)
-
-    min_input_len = np.min(dataset_lengths)
-    LOG.debug(f"min_input_len: {min_input_len}", main_process_only=True)
-    max_input_len = np.max(dataset_lengths)
-    LOG.debug(f"max_input_len: {max_input_len}", main_process_only=True)
-=======
->>>>>>> 44f64ab6
 
 def process_datasets_for_packing(cfg, train_dataset, eval_dataset):
     if cfg.model_config_type == "mamba":
