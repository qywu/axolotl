"""Module for evaluating models."""

import csv
import os
import sys
from pathlib import Path
from typing import Dict, Optional

import torch
from accelerate.logging import get_logger

<<<<<<< HEAD
from axolotl.common.cli import EvaluateCliArgs, load_model_and_tokenizer
=======
>>>>>>> 60861624
from axolotl.logging_config import configure_logging
from axolotl.train import TrainDatasetMeta
from axolotl.utils.dict import DictDefault
from axolotl.utils.models import load_processor
from axolotl.utils.trainer import setup_trainer

project_root = os.path.abspath(os.path.join(os.path.dirname(__file__), ".."))
src_dir = os.path.join(project_root, "src")
sys.path.insert(0, src_dir)

configure_logging()
LOG = get_logger("axolotl.evaluate")


def evaluate_dataset(
    trainer, dataset, dataset_type: str, flash_optimum: bool = False
) -> Optional[Dict[str, float]]:
    """Helper function to evaluate a single dataset safely.

    Args:
        trainer: The trainer instance
        dataset: Dataset to evaluate
        dataset_type: Type of dataset ('train' or 'eval')
        flash_optimum: Whether to use flash optimum

    Returns:
        Dictionary of metrics or None if dataset is None
    """
    if dataset is None:
        return None

    LOG.info(f"Starting {dataset_type} set evaluation...")

    if flash_optimum:
        with torch.backends.cuda.sdp_kernel(
            enable_flash=True,
            enable_math=True,
            enable_mem_efficient=True,
        ):
            metrics = trainer.evaluate(dataset, metric_key_prefix=dataset_type)
    else:
        metrics = trainer.evaluate(dataset, metric_key_prefix=dataset_type)

    LOG.info(f"{dataset_type.capitalize()} set evaluation completed!")
    LOG.info(f"{dataset_type.capitalize()} Metrics:")
    for key, value in metrics.items():
        LOG.info(f"{key}: {value}")

    return metrics


<<<<<<< HEAD
# pylint: disable=duplicate-code
def evaluate(
    *, cfg: DictDefault, cli_args: EvaluateCliArgs, dataset_meta: TrainDatasetMeta
) -> Dict[str, float]:
=======
def evaluate(*, cfg: DictDefault, dataset_meta: TrainDatasetMeta) -> Dict[str, float]:
>>>>>>> 60861624
    """
    Evaluate a model on training and validation datasets

    Args:
        cfg: Dictionary mapping `axolotl` config keys to values.
        dataset_meta: Dataset metadata containing training and evaluation datasets.

    Returns:
        Tuple containing:
        - The model (either PeftModel or PreTrainedModel)
        - The tokenizer
        - Dictionary of evaluation metrics
    """
    # Load model
    LOG.debug("loading model for evaluation...")

    model, tokenizer = load_model_and_tokenizer(cfg=cfg, cli_args=cli_args)
    model = model.to(cfg.device, dtype=cfg.torch_dtype)

    # Load processor for multimodal models if needed
    processor = None
    if cfg.is_multimodal:
        processor = load_processor(cfg, tokenizer)

    # Get datasets
    train_dataset = dataset_meta.train_dataset
    eval_dataset = dataset_meta.eval_dataset
    total_num_steps = dataset_meta.total_num_steps

<<<<<<< HEAD
=======
    # Load model
    LOG.debug("loading model for evaluation...")
    model, _ = load_model(cfg, tokenizer, processor=processor)

>>>>>>> 60861624
    # Set up trainer
    trainer = setup_trainer(
        cfg,
        train_dataset=train_dataset,
        eval_dataset=eval_dataset,
        model=(model, None, None),  # No need for model_ref or peft_config
        tokenizer=tokenizer,
        processor=processor,
        total_num_steps=total_num_steps,
    )

    # Evaluate datasets
    all_metrics = {}
    train_metrics = evaluate_dataset(trainer, train_dataset, "train", cfg.flash_optimum)
    eval_metrics = evaluate_dataset(trainer, eval_dataset, "eval", cfg.flash_optimum)

    if train_metrics:
        all_metrics.update(train_metrics)
    if eval_metrics:
        all_metrics.update(eval_metrics)

    # Save metrics to CSV if output directory is specified and we have metrics
    if cfg.output_dir and (train_metrics or eval_metrics):
        output_dir = Path(cfg.output_dir)
        output_dir.mkdir(parents=True, exist_ok=True)

        metrics_file = output_dir / "eval_summary.csv"
        with metrics_file.open("w", newline="", encoding="utf-8") as file:
            writer = csv.writer(file)
            writer.writerow(["metric", "training", "validation"])

            # Get unique metric names (removing prefixes) from available metrics
            train_metric_names = {
                k.replace("train_", ""): k for k in (train_metrics or {})
            }
            eval_metric_names = {
                k.replace("eval_", ""): k for k in (eval_metrics or {})
            }
            all_metric_names = sorted(
                set(train_metric_names.keys()) | set(eval_metric_names.keys())
            )

            for metric_name in all_metric_names:
                train_value = (
                    train_metrics.get(train_metric_names.get(metric_name, ""), "")
                    if train_metrics
                    else ""
                )
                eval_value = (
                    eval_metrics.get(eval_metric_names.get(metric_name, ""), "")
                    if eval_metrics
                    else ""
                )
                writer.writerow([metric_name, train_value, eval_value])

        LOG.info(f"Evaluation results saved to {metrics_file}")

    del model
    del tokenizer

    return all_metrics<|MERGE_RESOLUTION|>--- conflicted
+++ resolved
@@ -9,14 +9,11 @@
 import torch
 from accelerate.logging import get_logger
 
-<<<<<<< HEAD
-from axolotl.common.cli import EvaluateCliArgs, load_model_and_tokenizer
-=======
->>>>>>> 60861624
 from axolotl.logging_config import configure_logging
 from axolotl.train import TrainDatasetMeta
+from axolotl.utils import set_pytorch_cuda_alloc_conf
 from axolotl.utils.dict import DictDefault
-from axolotl.utils.models import load_processor
+from axolotl.utils.models import load_model, load_processor, load_tokenizer
 from axolotl.utils.trainer import setup_trainer
 
 project_root = os.path.abspath(os.path.join(os.path.dirname(__file__), ".."))
@@ -64,14 +61,7 @@
     return metrics
 
 
-<<<<<<< HEAD
-# pylint: disable=duplicate-code
-def evaluate(
-    *, cfg: DictDefault, cli_args: EvaluateCliArgs, dataset_meta: TrainDatasetMeta
-) -> Dict[str, float]:
-=======
 def evaluate(*, cfg: DictDefault, dataset_meta: TrainDatasetMeta) -> Dict[str, float]:
->>>>>>> 60861624
     """
     Evaluate a model on training and validation datasets
 
@@ -85,11 +75,16 @@
         - The tokenizer
         - Dictionary of evaluation metrics
     """
-    # Load model
-    LOG.debug("loading model for evaluation...")
+    # pylint: disable=duplicate-code
+    # Enable expandable segments for cuda allocation to improve VRAM usage
+    set_pytorch_cuda_alloc_conf()
 
-    model, tokenizer = load_model_and_tokenizer(cfg=cfg, cli_args=cli_args)
-    model = model.to(cfg.device, dtype=cfg.torch_dtype)
+    # Load tokenizer
+    LOG.debug(
+        f"loading tokenizer... {cfg.tokenizer_config or cfg.base_model_config}",
+        main_process_only=True,
+    )
+    tokenizer = load_tokenizer(cfg)
 
     # Load processor for multimodal models if needed
     processor = None
@@ -101,13 +96,10 @@
     eval_dataset = dataset_meta.eval_dataset
     total_num_steps = dataset_meta.total_num_steps
 
-<<<<<<< HEAD
-=======
     # Load model
     LOG.debug("loading model for evaluation...")
     model, _ = load_model(cfg, tokenizer, processor=processor)
 
->>>>>>> 60861624
     # Set up trainer
     trainer = setup_trainer(
         cfg,
